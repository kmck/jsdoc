/*global env: true */

/**
 * Make the contents of a README file available to include in the output.
 * @module jsdoc/readme
 * @author Michael Mathews <micmath@gmail.com>
 * @author Ben Blank <ben.blank@gmail.com>
 */

var fs = require('fs'),
<<<<<<< HEAD
    conf = env.conf.markdown;

function getParser(parser, conf) {
    conf = conf || {};

    if (parser === 'gfm') {
        parser = new (require('gfm/showdown').Converter)();
        parser.githubRepoOwner = conf.githubRepoOwner;
        parser.githubRepoName = conf.githubRepoName;
        parser.hardwrap = !!conf.hardwrap;

        return function(source) {
            return parser.makeHtml(source);
        };
    }
    else if (parser === 'evilstreak') {
        parser = require('markdown').markdown;

        return function(source) {
            // filters EOL of source so evilstreak/markdown doesn't screw the pooch.
            source = source.replace(/(\r\n|\n|\r)/g, '\n');
            return parser.toHTML(source, conf.dialect);
        };
    }
    else {
        throw 'unknown Markdown parser: "' + parser + '"';
    }
}
=======
	markdown = require('jsdoc/util/markdown');
>>>>>>> 97d289c6

/**
 * @class
 * @classdesc Represents a README file.
 * @param {string} path - The filepath to the README.
 */
function ReadMe(path) {
    var content = fs.readFileSync(path),
        parse = markdown.getParser();
    
    this.html = parse(content);
}

module.exports = ReadMe;<|MERGE_RESOLUTION|>--- conflicted
+++ resolved
@@ -8,38 +8,7 @@
  */
 
 var fs = require('fs'),
-<<<<<<< HEAD
-    conf = env.conf.markdown;
-
-function getParser(parser, conf) {
-    conf = conf || {};
-
-    if (parser === 'gfm') {
-        parser = new (require('gfm/showdown').Converter)();
-        parser.githubRepoOwner = conf.githubRepoOwner;
-        parser.githubRepoName = conf.githubRepoName;
-        parser.hardwrap = !!conf.hardwrap;
-
-        return function(source) {
-            return parser.makeHtml(source);
-        };
-    }
-    else if (parser === 'evilstreak') {
-        parser = require('markdown').markdown;
-
-        return function(source) {
-            // filters EOL of source so evilstreak/markdown doesn't screw the pooch.
-            source = source.replace(/(\r\n|\n|\r)/g, '\n');
-            return parser.toHTML(source, conf.dialect);
-        };
-    }
-    else {
-        throw 'unknown Markdown parser: "' + parser + '"';
-    }
-}
-=======
 	markdown = require('jsdoc/util/markdown');
->>>>>>> 97d289c6
 
 /**
  * @class
