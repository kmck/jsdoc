{
  "name": "jsdoc",
<<<<<<< HEAD
  "version": "3.3.0-alpha11",
  "revision": "1417914572291",
=======
  "version": "3.3.0-dev",
  "revision": "1419273933467",
>>>>>>> e50f59e5
  "description": "An API documentation generator for JavaScript.",
  "keywords": [
    "documentation",
    "javascript"
  ],
  "license": "Apache-2.0",
  "repository": {
    "type": "git",
    "url": "https://github.com/jsdoc3/jsdoc"
  },
  "dependencies": {
    "async": "~0.1.22",
    "catharsis": "~0.8.5",
    "escape-string-regexp": "~1.0.0",
    "esprima": "https://github.com/ariya/esprima/tarball/49a2eccb243f29bd653b11e9419241a9d726af7c",
    "js2xmlparser": "~0.1.0",
    "marked": "~0.3.1",
    "requizzle": "~0.2.0",
    "strip-json-comments": "~0.1.3",
    "taffydb": "https://github.com/hegemonic/taffydb/tarball/master",
    "underscore": "~1.6.0",
    "wrench": "~1.3.9"
  },
  "devDependencies": {
    "eslint": "~0.10.2",
    "gulp": "~3.8.5",
    "gulp-eslint": "~0.1.7",
    "gulp-json-editor": "~2.0.2",
    "istanbul": "~0.2.1",
    "tv4": "https://github.com/hegemonic/tv4/tarball/own-properties"
  },
  "engines": {
    "node": ">=0.10"
  },
  "scripts": {
    "test": "gulp test"
  },
  "bin": {
    "jsdoc": "./jsdoc.js"
  },
  "bugs": "https://github.com/jsdoc3/jsdoc/issues",
  "author": {
    "name": "Michael Mathews",
    "email": "micmath@gmail.com"
  },
  "contributors": [
    {
      "url": "https://github.com/jsdoc3/jsdoc/graphs/contributors"
    }
  ],
  "maintainers": {
    "name": "Jeff Williams",
    "email": "jeffrey.l.williams@gmail.com"
  }
}<|MERGE_RESOLUTION|>--- conflicted
+++ resolved
@@ -1,12 +1,7 @@
 {
   "name": "jsdoc",
-<<<<<<< HEAD
-  "version": "3.3.0-alpha11",
-  "revision": "1417914572291",
-=======
-  "version": "3.3.0-dev",
+  "version": "3.3.0-alpha12",
   "revision": "1419273933467",
->>>>>>> e50f59e5
   "description": "An API documentation generator for JavaScript.",
   "keywords": [
     "documentation",
