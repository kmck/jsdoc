/**
 * @project jsdoc
 * @author Michael Mathews <micmath@gmail.com>
 * @license See LICENSE.md file included in this distribution.
 */

// try: $ java -classpath build-files/java/classes/js.jar org.mozilla.javascript.tools.shell.Main main.js `pwd` script/to/parse.js

//~~~~~~~~~~~~~~~~~~~~~~~~~~~~~~~~~~~~~~~~~~~~~~~~~~~~~~~~~~~~~~~~~~~~~~~~~~~~//

/** Data representing the environment in which this app is running.
    @namespace
*/
env = {
    /** Running start and finish times. */
    run: {
        start: new Date(),
        finish: null
    },

    /**
        The command line arguments passed into jsdoc.
        @type Array
    */
    args: [],

    /**
        The parsed JSON data from the configuration file.
        @type Object
    */
    conf: {},

    /** 
        The absolute path to the base directory of the jsdoc application.
        @type string
    */
    dirname: '.',

    /**
        The command line arguments, parsed into a key/value hash.
        @type Object
        @example if (env.opts.help) { print 'Helpful message.'; }
    */
    opts: {}
};

args = Array.prototype.slice.call(arguments, 0);

// rhino has no native way to get the base dirname of the currently running script
// so this information must be manually passed in from the command line
for (var i = 0; i < args.length; i++) {
    if ( /^--dirname(?:=(.+?)(\/|\/\.)?)?$/i.test(args[i]) ) {
        if (RegExp.$1) {
            env.dirname = RegExp.$1; // last wins
            args.splice(i--, 1); // remove --dirname opt from arguments
        }
        else {
            env.dirname = args[i + 1];
            args.splice(i--, 2);
        }
    }
}

env.args = args;

load(env.dirname + '/lib/rhino-shim.js');

//~~~~~~~~~~~~~~~~~~~~~~~~~~~~~~~~~~~~~~~~~~~~~~~~~~~~~~~~~~~~~~~~~~~~~~~~~~~~//


/** @global
    @param {string} filepath The path to the script file to include (read and execute).
*/
function include(filepath) {
    try {
        filepath = include.resolve(filepath);
        load(filepath);
    }
    catch (e) {
<<<<<<< HEAD
        console.log('Cannot include "' + filepath + '": '+e);
=======
        console.log('Cannot include "' + env.dirname + '/' + filepath + '": '+e);
>>>>>>> 5321ee90
    }
}
include.resolve = function(filepath) {
    if (filepath.indexOf('/') === 0) {
        return filepath;
    }
    
    return env.dirname + '/' + filepath;
}


/**
    Data that must be shared across the entire application.
    @namespace
*/
app = {
    jsdoc: {
        scanner: new (require('jsdoc/src/scanner').Scanner)(),
        parser: new (require('jsdoc/src/parser').Parser)(),
        name: require('jsdoc/name')
    }
}

try { main(); }
catch(e) {
     if (e.rhinoException != null) {
         e.rhinoException.printStackTrace();
     } else {
        throw e;
    }
}
finally { env.run.finish = new Date(); }

/** Print string/s out to the console.
    @param {string} ... String/s to print out to console.
 */
function print() {
    for (var i = 0, leni = arguments.length; i < leni; i++) {
        java.lang.System.out.println('' + arguments[i]);
    }
}

/**
    Try to recursively print out all key/values in an object.
    @global
    @param {Object} ... Object/s to dump out to console.
 */
function dump() {
    for (var i = 0, leni = arguments.length; i < leni; i++) {
        print( require('jsdoc/util/dumper').dump(arguments[i]) );
    }
}

/**
    Cause the VM running jsdoc to exit running.
    @param {number} [n = 0] The exit status.
 */
function exit(n) {
    n = n || 0;
    java.lang.System.exit(n);
}

function installPlugins(plugins, p) {
    var dictionary = require('jsdoc/tag/dictionary'),
        parser = p || app.jsdoc.parser;

    // allow user-defined plugins to...
    for (var i = 0, leni = plugins.length; i < leni; i++) {
        var plugin = require(plugins[i]);

        //...register event handlers
        if (plugin.handlers) {
            for (var eventName in plugin.handlers) {
                parser.on(eventName, plugin.handlers[eventName]);
            }
        }

        //...define tags
        if (plugin.defineTags) {
            plugin.defineTags(dictionary);
        }

        //...add a node visitor
        if (plugin.nodeVisitor) {
            parser.addNodeVisitor(plugin.nodeVisitor);
        }
    }
}

function indexAll(docs) {
    var lookupTable = {},
        hasOwnProp = Object.prototype.hasOwnProperty;

    docs.forEach(function(doc) {
        if ( !hasOwnProp.call(lookupTable, doc.longname) ) {
            lookupTable[doc.longname] = [];
        }
        lookupTable[doc.longname].push(doc);
    });
    docs.index = lookupTable;
}


//~~~~~~~~~~~~~~~~~~~~~~~~~~~~~~~~~~~~~~~~~~~~~~~~~~~~~~~~~~~~~~~~~~~~~~~~~~~~//


/**
    Run the jsoc application.
 */
function main() {
    var sourceFiles,
        packageJson,
        docs,
        jsdoc = {
            opts: {
                parser: require('jsdoc/opts/parser'),
            }
        },
        resolver,
        fs = require('fs'),
        Config = require('jsdoc/config');

    env.opts = jsdoc.opts.parser.parse(env.args);

    try {
        env.conf = new Config( fs.readFileSync( env.opts.configure || env.dirname + '/conf.json' ) ).get();
    }
    catch (e) {
        try {
            //Try to copy over the example conf
            var example = fs.readFileSync(env.dirname + '/conf.json.EXAMPLE', 'utf8');
            fs.writeFileSync(env.dirname + '/conf.json', example, 'utf8');
            env.conf = JSON.parse(example);
        }
        catch(e) {
            throw('Configuration file cannot be evaluated. ' + e);
        }
    }

    // allow to pass arguments from configuration file
    if (env.conf.opts) {
        for (var opt in env.conf.opts) {
            // arguments passed in command are more important
            if (!(opt in env.opts)) {
                env.opts[opt] = env.conf.opts[opt];
            }
        }
        // command file list is concatenated after conf list
        if( env.conf.opts._ ){
            env.opts._ = env.conf.opts._.concat( env.opts._ );
        }
    }

    if (env.opts.query) {
        env.opts.query = require('common/query').toObject(env.opts.query);
    }

    // which version of javascript will be supported? (rhino only)
    if (typeof version === 'function') {
        version(env.conf.jsVersion || 180);
    }

    if (env.opts.help) {
        console.log( jsdoc.opts.parser.help() );
        exit(0);
    } else if (env.opts.test) {
        include('test/runner.js');
        exit(0);
    }

    if (env.conf.plugins) {
        installPlugins(env.conf.plugins);
    }

    // any source file named package.json or README.md is treated special
    for (var i = 0, l = env.opts._.length; i < l; i++ ) {
        if (/\bpackage\.json$/i.test(env.opts._[i])) {
            packageJson = require('fs').readFileSync( env.opts._[i] );
            env.opts._.splice(i--, 1);
        }
        
        if (/(\bREADME|\.md)$/i.test(env.opts._[i])) {
            var readme = require('jsdoc/readme');
            env.opts.readme = new readme(env.opts._[i]).html;
            env.opts._.splice(i--, 1);
        }
    }
    
    if (env.conf.source && env.conf.source.include) {
        env.opts._ = (env.opts._ || []).concat(env.conf.source.include);
    }
    
    if (env.conf.source && env.opts._.length > 0) { // are there any files to scan and parse?
        var filter = new (require('jsdoc/src/filter').Filter)(env.conf.source);

        sourceFiles = app.jsdoc.scanner.scan(env.opts._, (env.opts.recurse? 10 : undefined), filter);

        require('jsdoc/src/handlers').attachTo(app.jsdoc.parser);

        docs = app.jsdoc.parser.parse(sourceFiles, env.opts.encoding);

        //The files are ALWAYS useful for the templates to have
        //If there is no package.json, just create an empty package
        var packageDocs = new (require('jsdoc/package').Package)(packageJson);
        packageDocs.files = sourceFiles || [];
        docs.push(packageDocs);

        indexAll(docs);

        require('jsdoc/augment').addInherited(docs);
        require('jsdoc/borrow').resolveBorrows(docs);

        if (env.opts.explain) {
            console.log(docs);
            exit(0);
        }

        // load this module anyway to ensure root instance exists
        // it's not a problem since without tutorials root node will have empty children list
        resolver = require('jsdoc/tutorial/resolver');

        if (env.opts.tutorials) {
            resolver.load(env.opts.tutorials);
            resolver.resolve();
        }

        env.opts.template = env.opts.template || 'templates/default';

        // should define a global "publish" function
        include(env.opts.template + '/publish.js');

        if (typeof publish === 'function') {
            publish(
                new (require('typicaljoe/taffy'))(docs),
                env.opts,
                resolver.root
            );
        }
        else { // TODO throw no publish warning?
        }
    }
}<|MERGE_RESOLUTION|>--- conflicted
+++ resolved
@@ -77,11 +77,7 @@
         load(filepath);
     }
     catch (e) {
-<<<<<<< HEAD
-        console.log('Cannot include "' + filepath + '": '+e);
-=======
         console.log('Cannot include "' + env.dirname + '/' + filepath + '": '+e);
->>>>>>> 5321ee90
     }
 }
 include.resolve = function(filepath) {
